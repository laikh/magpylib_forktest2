--- conflicted
+++ resolved
@@ -80,17 +80,11 @@
     },
     classifiers=[
         "Development Status :: 5 - Production/Stable",
-<<<<<<< HEAD
         "Programming Language :: Python :: 3",
         "Programming Language :: Python :: 3.7",
         "Programming Language :: Python :: 3.8",
         "Programming Language :: Python :: 3.9",
         "Programming Language :: Python :: 3.10",
-=======
-        "Programming Language :: Python :: 3.8",
-        "Programming Language :: Python :: 3.9",
-        "Programming Language :: Python :: 3",
->>>>>>> 92f7cddc
         "Intended Audience :: Developers",
         "Intended Audience :: Science/Research",
         "Intended Audience :: Education",

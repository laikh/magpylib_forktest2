####
# This is a basic setup.py structure so we can generate
# distributable package information with setuptools.
# More information: https://packaging.python.org/tutorials/packaging-projects/
###
###
# Local install:
#   Create virtual environment:
#   $ conda create -n packCondaTest python=3.8.1 anaconda
#   Activate:
#   $ conda activate packCondaTest
#   Generate distribution files (untracked by git):
#   $ (packCondaTest) python3 setup.py sdist bdist_wheel
#   Install the generated library for the environment:
#   $ (packCondaTest) pip install .
# The library is now in the packCondaTest environment.
##
import os
import sys

import setuptools
from setuptools.command.install import install

<<<<<<< HEAD
_magPyVersion = "4.2.0"
_SphinxVersion = "5.3.0"
=======
_magPyVersion = "4.3.0"
_SphinxVersion = "4.4.0"
>>>>>>> 7f8a64af
_name = "magpylib"
_description = "Free Python3 package to compute magnetic fields."
_author_email = "magpylib@gmail.com"
_author = "Michael Ortner"
_projectUrl = "https://github.com/magpylib/magpylib"
_release = "release"
_license = "2-Clause BSD License, Simplified BSD License, FreeBSD License"

with open("README.md") as fh:
    long_description = fh.read()


class VerifyVersionCommand(install):
    """Custom command to verify that the git tag matches CircleCI version"""

    description = "verify that the git tag matches CircleCI version"

    def run(self):
        tag = os.getenv("CIRCLE_TAG")

        if tag != _magPyVersion:
            info = f"Git tag: {tag} does not match the version of this app: {_magPyVersion}"
            sys.exit(info)


setuptools.setup(
    name=_name,
    version=_magPyVersion,
    author=_author,
    author_email=_author_email,
    description=_description,
    long_description=long_description,
    long_description_content_type="text/markdown",
    url=_projectUrl,
    license=_license,
    packages=setuptools.find_packages(),
    zip_safe=False,  ## Gives the environment files so we can access docs,
    ## enables tooltips but may decrease performance
    install_requires=[
        "numpy>=1.20",
        "scipy>=1.7",
        "matplotlib>=3.3",
        "plotly>=5.3",
    ],
    # kaleido, jupyterlab are needed for testing with display(renderer='json', backend='plotly')
    extras_require={
        "dev": [
            "kaleido",
            "pytest",
            "coverage",
            "pylint",
            "jupyterlab>=3.2",
            "jupyterlab_myst",
            "sphinx==4.4.0",
            "pandas",
            "pyvista",
            "ipygany",
        ]
    },
    classifiers=[
        "Development Status :: 5 - Production/Stable",
        "Programming Language :: Python :: 3",
        "Programming Language :: Python :: 3.8",
        "Programming Language :: Python :: 3.9",
        "Programming Language :: Python :: 3.10",
        "Programming Language :: Python :: 3.11",
        "Intended Audience :: Developers",
        "Intended Audience :: Science/Research",
        "Intended Audience :: Education",
        "License :: OSI Approved :: BSD License",
        "Operating System :: OS Independent",
    ],
    python_requires="~=3.8",
    keywords="magnetism physics analytical parallel electromagnetic fields b-field",
    command_options={
        "build_sphinx": {
            "project": ("setup.py", _name),
            "version": ("setup.py", _SphinxVersion),
            "release": ("setup.py", _release),
            "source_dir": ("setup.py", "./docs"),
        }
    },
    cmdclass={
        "verify": VerifyVersionCommand,
    },
)<|MERGE_RESOLUTION|>--- conflicted
+++ resolved
@@ -21,13 +21,8 @@
 import setuptools
 from setuptools.command.install import install
 
-<<<<<<< HEAD
-_magPyVersion = "4.2.0"
+_magPyVersion = "4.3.0"
 _SphinxVersion = "5.3.0"
-=======
-_magPyVersion = "4.3.0"
-_SphinxVersion = "4.4.0"
->>>>>>> 7f8a64af
 _name = "magpylib"
 _description = "Free Python3 package to compute magnetic fields."
 _author_email = "magpylib@gmail.com"

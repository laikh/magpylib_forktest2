--- conflicted
+++ resolved
@@ -761,16 +761,12 @@
         traces.append(scatter_path)
 
     if mag_arrows and getattr(input_obj, "magnetization", None) is not None:
-<<<<<<< HEAD
-        traces.append(
-            make_mag_arrows(
-                input_obj, style, legendgroup, path_indices, orientations, kwargs
+        if style.magnetization.show:
+            traces.append(
+                make_mag_arrows(
+                    input_obj, style, legendgroup, path_indices, orientations, kwargs
+                )
             )
-        )
-=======
-        if style.magnetization.show:
-            traces.append(make_mag_arrows(input_obj, style, legendgroup, kwargs))
->>>>>>> 6f1eaf39
     out = (traces,)
     if extra_backend is not False:
         out += (path_traces_extra_specific_backend,)

--- conflicted
+++ resolved
@@ -36,11 +36,6 @@
 from magpylib._src.display.traces_utility import merge_traces
 from magpylib._src.display.traces_utility import place_and_orient_model3d
 from magpylib._src.input_checks import check_excitations
-<<<<<<< HEAD
-=======
-from magpylib._src.style import get_style
-from magpylib._src.style import Markers
->>>>>>> 395e8052
 from magpylib._src.utility import format_obj_input
 from magpylib._src.utility import unit_prefix
 
@@ -651,14 +646,8 @@
     label = getattr(getattr(input_obj, "style", None), "label", None)
     label = None if label == "" else label
     label = label if label is not None else str(type(input_obj).__name__)
-<<<<<<< HEAD
-    object_type = getattr(input_obj, "_object_type", None)
-    if object_type != "Collection":
-        make_func = globals().get(f"make_{object_type}", make_DefaultTrace)
-=======
 
     make_func = input_obj._draw_func
->>>>>>> 395e8052
     make_func_kwargs = kwargs.copy()
     if getattr(input_obj, "_autosize", False):
         make_func_kwargs["autosize"] = autosize

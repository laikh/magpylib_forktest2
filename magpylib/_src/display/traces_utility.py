""" Display function codes"""
from functools import lru_cache
from itertools import cycle
from typing import Tuple

import numpy as np
from scipy.spatial.transform import Rotation as RotScipy

from magpylib._src.defaults.defaults_classes import default_settings as Config
from magpylib._src.defaults.defaults_classes import MarkersStyle
from magpylib._src.defaults.defaults_utility import linearize_dict
from magpylib._src.utility import Registered


@Registered(kind="nonmodel", family="markers")
class MagpyMarkers:
    """A class that stores markers 3D-coordinates"""

    def __init__(self, *markers):
        self.style = MarkersStyle()
        self.markers = np.array(markers)


# pylint: disable=too-many-branches
def place_and_orient_model3d(
    model_kwargs,
    model_args=None,
    orientation=None,
    position=None,
    coordsargs=None,
    scale=1,
    return_model_args=False,
    **kwargs,
):
    """places and orients mesh3d dict"""
    if orientation is None and position is None:
        return {**model_kwargs, **kwargs}
    position = (0.0, 0.0, 0.0) if position is None else position
    position = np.array(position, dtype=float)
    new_model_dict = {}
    if model_args is None:
        model_args = ()
    new_model_args = list(model_args)
    if model_args:
        if coordsargs is None:  # matplotlib default
            coordsargs = dict(x="args[0]", y="args[1]", z="args[2]")
    vertices = []
    if coordsargs is None:
        coordsargs = {"x": "x", "y": "y", "z": "z"}
    useargs = False
    for k in "xyz":
        key = coordsargs[k]
        if key.startswith("args"):
            useargs = True
            ind = int(key[5])
            v = model_args[ind]
        else:
            if key in model_kwargs:
                v = model_kwargs[key]
            else:
                raise ValueError(
                    "Rotating/Moving of provided model failed, trace dictionary "
                    f"has no argument {k!r}, use `coordsargs` to specify the names of the "
                    "coordinates to be used.\n"
                    "Matplotlib backends will set up coordsargs automatically if "
                    "the `args=(xs,ys,zs)` argument is provided."
                )
        vertices.append(v)

    vertices = np.array(vertices)

    # sometimes traces come as (n,m,3) shape
    vert_shape = vertices.shape
    vertices = np.reshape(vertices, (3, -1))

    vertices = vertices.T

    if orientation is not None:
        vertices = orientation.apply(vertices)
    new_vertices = (vertices * scale + position).T
    new_vertices = np.reshape(new_vertices, vert_shape)
    for i, k in enumerate("xyz"):
        key = coordsargs[k]
        if useargs:
            ind = int(key[5])
            new_model_args[ind] = new_vertices[i]
        else:
            new_model_dict[key] = new_vertices[i]
    new_model_kwargs = {**model_kwargs, **new_model_dict, **kwargs}

    out = (new_model_kwargs,)
    if return_model_args:
        out += (new_model_args,)
    return out[0] if len(out) == 1 else out


def draw_arrowed_line(
    vec, pos, sign=1, arrow_size=1, arrow_pos=0.5, pivot="middle"
) -> Tuple:
    """
    Provides x,y,z coordinates of an arrow drawn in the x-y-plane (z=0), showing up the y-axis and
    centered in x,y,z=(0,0,0). The arrow vertices are then turned in the direction of `vec` and
    moved to position `pos`.
    """
    norm = np.linalg.norm(vec)
    nvec = np.array(vec) / norm
    yaxis = np.array([0, 1, 0])
    cross = np.cross(nvec, yaxis)
    dot = np.dot(nvec, yaxis)
    n = np.linalg.norm(cross)
    arrow_shift = arrow_pos - 0.5
    if dot == -1:
        sign *= -1
    hy = sign * 0.1 * arrow_size
    hx = 0.06 * arrow_size
    anchor = (
        (0, -0.5, 0)
        if pivot == "tip"
        else (0, 0.5, 0)
        if pivot == "tail"
        else (0, 0, 0)
    )
    arrow = (
        np.array(
            [
                [0, -0.5, 0],
                [0, arrow_shift, 0],
                [-hx, arrow_shift - hy, 0],
                [0, arrow_shift, 0],
                [hx, arrow_shift - hy, 0],
                [0, arrow_shift, 0],
                [0, 0.5, 0],
            ]
            + np.array(anchor)
        )
        * norm
    )
    if n != 0:
        t = np.arccos(dot)
        R = RotScipy.from_rotvec(-t * cross / n)
        arrow = R.apply(arrow)
    x, y, z = (arrow + pos).T
    return x, y, z


def draw_arrow_from_vertices(vertices, current, arrow_size):
    """returns scatter coordinates of arrows between input vertices"""
    vectors = np.diff(vertices, axis=0)
    positions = vertices[:-1] + vectors / 2
    vertices = np.concatenate(
        [
            draw_arrowed_line(vec, pos, np.sign(current), arrow_size=arrow_size)
            for vec, pos in zip(vectors, positions)
        ],
        axis=1,
    )

    return vertices


def draw_arrowed_circle(current, diameter, arrow_size, vert):
    """draws an oriented circle with an arrow"""
    t = np.linspace(0, 2 * np.pi, vert)
    x = np.cos(t)
    y = np.sin(t)
    if arrow_size != 0:
        hy = 0.2 * np.sign(current) * arrow_size
        hx = 0.15 * arrow_size
        x = np.hstack([x, [1 + hx, 1, 1 - hx]])
        y = np.hstack([y, [-hy, 0, -hy]])
    x = x * diameter / 2
    y = y * diameter / 2
    z = np.zeros(x.shape)
    vertices = np.array([x, y, z])
    return vertices


def get_rot_pos_from_path(obj, frames=None):
    """
    subsets orientations and positions depending on `show_path` value.
    examples:
    show_path = [1,2,8], path_len = 6 -> path_indices = [1,2,6]
    returns rots[[1,2,6]], poss[[1,2,6]]
    """
    # pylint: disable=protected-access
    # pylint: disable=invalid-unary-operand-type
<<<<<<< HEAD
    if frames is None:
        frames = True
    pos = getattr(obj, "_position", None)
    if pos is None:
        pos = obj.position
    pos = np.array(pos)
    orient = getattr(obj, "_orientation", None)
    if orient is None:
        orient = getattr(obj, "orientation", None)
    if orient is None:
        orient = RotScipy.from_rotvec([[0, 0, 1]])
    pos = np.array([pos]) if pos.ndim == 1 else pos
=======
    if show_path is None:
        show_path = True
    pos = obj._position
    orient = obj._orientation
>>>>>>> 6f1eaf39
    path_len = pos.shape[0]
    if frames is True or frames is False or frames == 0:
        inds = np.array([-1])
    elif isinstance(frames, int):
        inds = np.arange(path_len, dtype=int)[::-frames]
    elif hasattr(frames, "__iter__") and not isinstance(frames, str):
        inds = np.array(frames)
    inds[inds >= path_len] = path_len - 1
    inds = np.unique(inds)
    if inds.size == 0:
        inds = np.array([path_len - 1])
    rots = orient[inds]
    poss = pos[inds]
    return rots, poss, inds


def get_flatten_objects_properties(
    *obj_list_semi_flat,
    colorsequence=None,
    color_cycle=None,
    **parent_props,
):
    """returns a flat dict -> (obj: display_props, ...) from nested collections"""
    colorsequence = (
        Config.display.colorsequence if colorsequence is None else colorsequence
    )
    if color_cycle is None:
        color_cycle = cycle(colorsequence)
    flat_objs = {}
    for subobj in obj_list_semi_flat:
        isCollection = getattr(subobj, "children", None) is not None
        props = {**parent_props}
        parent_color = parent_props.get("color", "!!!missing!!!")
        if parent_color == "!!!missing!!!":
            props["color"] = next(color_cycle)
        if parent_props.get("legendgroup", None) is None:
            props["legendgroup"] = f"{subobj}"
        if parent_props.get("showlegend", None) is None:
            props["showlegend"] = True
        if parent_props.get("legendtext", None) is None:
            legendtext = None
            if isCollection:
                legendtext = getattr(getattr(subobj, "style", None), "label", None)
                legendtext = f"{subobj!r}" if legendtext is None else legendtext
            props["legendtext"] = legendtext
        flat_objs[subobj] = props
        if isCollection:
            if subobj.style.color is not None:
                flat_objs[subobj]["color"] = subobj.style.color
            flat_objs.update(
                get_flatten_objects_properties(
                    *subobj.children,
                    colorsequence=colorsequence,
                    color_cycle=color_cycle,
                    **flat_objs[subobj],
                )
            )
    return flat_objs


def merge_mesh3d(*traces):
    """Merges a list of plotly mesh3d dictionaries. The `i,j,k` index parameters need to cumulate
    the indices of each object in order to point to the right vertices in the concatenated
    vertices. `x,y,z,i,j,k` are mandatory fields, the `intensity` and `facecolor` parameters also
    get concatenated if they are present in all objects. All other parameter found in the
    dictionary keys are taken from the first object, other keys from further objects are ignored.
    """
    merged_trace = {}
    L = np.array([0] + [len(b["x"]) for b in traces[:-1]]).cumsum()
    for k in "ijk":
        if k in traces[0]:
            merged_trace[k] = np.hstack([b[k] + l for b, l in zip(traces, L)])
    for k in "xyz":
        merged_trace[k] = np.concatenate([b[k] for b in traces])
    for k in ("intensity", "facecolor"):
        if k in traces[0] and traces[0][k] is not None:
            merged_trace[k] = np.hstack([b[k] for b in traces])
    for k, v in traces[0].items():
        if k not in merged_trace:
            merged_trace[k] = v
    return merged_trace


def merge_scatter3d(*traces):
    """Merges a list of plotly scatter3d. `x,y,z` are mandatory fields and are concatenated with a
    `None` vertex to prevent line connection between objects to be concatenated. Keys are taken
    from the first object, other keys from further objects are ignored.
    """
    merged_trace = {}
    for k in "xyz":
        merged_trace[k] = np.hstack([pts for b in traces for pts in [[None], b[k]]])
    for k, v in traces[0].items():
        if k not in merged_trace:
            merged_trace[k] = v
    return merged_trace


def merge_traces(*traces):
    """Merges a list of plotly 3d-traces. Supported trace types are `mesh3d` and `scatter3d`.
    All traces have be of the same type when merging. Keys are taken from the first object, other
    keys from further objects are ignored.
    """
    if len(traces) > 1:
        if traces[0]["type"] == "mesh3d":
            trace = merge_mesh3d(*traces)
        elif traces[0]["type"] == "scatter3d":
            trace = merge_scatter3d(*traces)
    elif len(traces) == 1:
        trace = traces[0]
    else:
        trace = []
    return trace


def getIntensity(vertices, axis) -> np.ndarray:
    """Calculates the intensity values for vertices based on the distance of the vertices to
    the mean vertices position in the provided axis direction. It can be used for plotting
    fields on meshes. If `mag` See more infos here:https://plotly.com/python/3d-mesh/

    Parameters
    ----------
    vertices : ndarray, shape (n,3)
        The n vertices of the mesh object.
    axis : ndarray, shape (3,)
        Direction vector.

    Returns
    -------
    Intensity values: ndarray, shape (n,)
    """
    p = np.array(vertices).T
    pos = np.mean(p, axis=1)
    m = np.array(axis)
    intensity = (p[0] - pos[0]) * m[0] + (p[1] - pos[1]) * m[1] + (p[2] - pos[2]) * m[2]
    # normalize to interval [0,1] (necessary for when merging mesh3d traces)
    ptp = np.ptp(intensity)
    ptp = ptp if ptp != 0 else 1
    intensity = (intensity - np.min(intensity)) / ptp
    return intensity


@lru_cache(maxsize=32)
def getColorscale(
    color_transition=0,
    color_north="#E71111",  # 'red'
    color_middle="#DDDDDD",  # 'grey'
    color_south="#00B050",  # 'green'
) -> Tuple:
    """Provides the colorscale for a plotly mesh3d trace. The colorscale must be an array
    containing arrays mapping a normalized value to an rgb, rgba, hex, hsl, hsv, or named
    color string. At minimum, a mapping for the lowest (0) and highest (1) values is required.
    For example, `[[0, 'rgb(0,0,255)'], [1,'rgb(255,0,0)']]`. In this case the colorscale
    is created depending on the north/middle/south poles colors. If the middle color is
    None, the colorscale will only have north and south pole colors.

    Parameters
    ----------
    color_transition : float, default=0.1
        A value between 0 and 1. Sets the smoothness of the color transitions from adjacent colors
        visualization.
    color_north : str, default=None
        Magnetic north pole color.
    color_middle : str, default=None
        Color of area between south and north pole.
    color_south : str, default=None
        Magnetic north pole color.

    Returns
    -------
    colorscale: list
        Colorscale as list of tuples.
    """
    if color_middle is False:
        colorscale = (
            (0.0, color_south),
            (0.5 * (1 - color_transition), color_south),
            (0.5 * (1 + color_transition), color_north),
            (1, color_north),
        )
    else:
        colorscale = (
            (0.0, color_south),
            (0.2 - 0.2 * (color_transition), color_south),
            (0.2 + 0.3 * (color_transition), color_middle),
            (0.8 - 0.3 * (color_transition), color_middle),
            (0.8 + 0.2 * (color_transition), color_north),
            (1.0, color_north),
        )
    return colorscale


def get_scene_ranges(*traces, zoom=1) -> np.ndarray:
    """
    Returns 3x2 array of the min and max ranges in x,y,z directions of input traces. Traces can be
    any plotly trace object or a dict, with x,y,z numbered parameters.
    """
    if traces:
        ranges = {k: [] for k in "xyz"}
        for t in traces:
            for k, v in ranges.items():
                v.extend(
                    [
                        np.nanmin(np.array(t[k], dtype=float)),
                        np.nanmax(np.array(t[k], dtype=float)),
                    ]
                )
        r = np.array([[np.nanmin(v), np.nanmax(v)] for v in ranges.values()])
        size = np.diff(r, axis=1)
        size[size == 0] = 1
        m = size.max() / 2
        center = r.mean(axis=1)
        ranges = np.array([center - m * (1 + zoom), center + m * (1 + zoom)]).T
    else:
        ranges = np.array([[-1.0, 1.0]] * 3)
    return ranges


def group_traces(*traces):
    """Group and merge mesh traces with similar properties. This drastically improves
    browser rendering performance when displaying a lot of mesh3d objects."""
    mesh_groups = {}
    common_keys = ["legendgroup", "opacity"]
    spec_keys = {
        "mesh3d": ["colorscale"],
        "scatter3d": [
            "marker",
            "line_dash",
            "line_color",
            "line_width",
            "marker_color",
            "marker_symbol",
            "marker_size",
            "mode",
        ],
    }
    for tr in traces:
        tr = linearize_dict(
            tr,
            separator="_",
        )
        gr = [tr["type"]]
        for k in common_keys + spec_keys[tr["type"]]:
            v = tr.get(k, "")
            gr.append(str(v))
        gr = "".join(gr)
        if gr not in mesh_groups:
            mesh_groups[gr] = []
        mesh_groups[gr].append(tr)

    traces = []
    for group in mesh_groups.values():
        traces.extend([merge_traces(*group)])
    return traces


def subdivide_mesh_by_facecolor(trace):
    """Subdivide a mesh into a list of meshes based on facecolor"""
    facecolor = trace["facecolor"]
    subtraces = []
    # pylint: disable=singleton-comparison
    facecolor[facecolor == np.array(None)] = "black"
    for color in np.unique(facecolor):
        mask = facecolor == color
        new_trace = trace.copy()
        uniq = np.unique(np.hstack([trace[k][mask] for k in "ijk"]))
        new_inds = np.arange(len(uniq))
        mapping_ar = np.zeros(uniq.max() + 1, dtype=new_inds.dtype)
        mapping_ar[uniq] = new_inds
        for k in "ijk":
            new_trace[k] = mapping_ar[trace[k][mask]]
        for k in "xyz":
            new_trace[k] = new_trace[k][uniq]
        new_trace["color"] = color
        new_trace.pop("facecolor")
        subtraces.append(new_trace)
    return subtraces<|MERGE_RESOLUTION|>--- conflicted
+++ resolved
@@ -184,27 +184,10 @@
     """
     # pylint: disable=protected-access
     # pylint: disable=invalid-unary-operand-type
-<<<<<<< HEAD
-    if frames is None:
-        frames = True
-    pos = getattr(obj, "_position", None)
-    if pos is None:
-        pos = obj.position
-    pos = np.array(pos)
-    orient = getattr(obj, "_orientation", None)
-    if orient is None:
-        orient = getattr(obj, "orientation", None)
-    if orient is None:
-        orient = RotScipy.from_rotvec([[0, 0, 1]])
-    pos = np.array([pos]) if pos.ndim == 1 else pos
-=======
-    if show_path is None:
-        show_path = True
     pos = obj._position
     orient = obj._orientation
->>>>>>> 6f1eaf39
     path_len = pos.shape[0]
-    if frames is True or frames is False or frames == 0:
+    if frames is True or frames is False or frames == 0 or frames is None:
         inds = np.array([-1])
     elif isinstance(frames, int):
         inds = np.arange(path_len, dtype=int)[::-frames]

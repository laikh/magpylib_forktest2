--- conflicted
+++ resolved
@@ -126,17 +126,13 @@
 
     # CHECK AND FORMAT INPUT ---------------------------------------------------
     if isinstance(sources, str):
-<<<<<<< HEAD
         return getBH_dict_level2(
             source_type=sources,
-            observer=observers,
+            observers=observers,
             field=field,
             squeeze=squeeze,
             **kwargs,
         )
-=======
-        return getBH_dict_level2(source_type=sources, observers=observers, **kwargs)
->>>>>>> 45441ed9
 
     # bad user inputs mixing getBH_dict kwargs with object oriented interface
     if kwargs:

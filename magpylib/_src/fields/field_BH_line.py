--- conflicted
+++ resolved
@@ -7,21 +7,13 @@
 from magpylib._src.input_checks import check_field_input
 
 
-<<<<<<< HEAD
 def current_vertices_field(
+    field: str,
+    observer: np.ndarray,
     current: np.ndarray,
-    observer: np.ndarray,
-    field: str,
     vertices: list=None,
     segment_start=None,  # list of mix3 ndarrays
     segment_end=None,
-=======
-def field_BH_line_from_vert(
-    field: str,
-    observer: np.ndarray,
-    current: np.ndarray,
-    vertices: list,  # list of mix3 ndarrays
->>>>>>> 99a0a354
     ) -> np.ndarray:
     """
     This function accepts n (mi,3) shaped vertex-sets, creates a single long
@@ -60,11 +52,7 @@
     pos_end = np.repeat(pos_end, npp, axis=0)
 
     # compute field
-<<<<<<< HEAD
-    field = current_line_field(curr_tile, pos_start, pos_end, observer, field=field)
-=======
     field = current_line_field(field, observer, curr_tile, pos_start, pos_end)
->>>>>>> 99a0a354
     field = np.reshape(field, (nseg, npp, 3))
 
     # sum for each vertex set
@@ -76,13 +64,7 @@
 
 # ON INTERFACE
 def current_line_field(
-<<<<<<< HEAD
-    current: np.ndarray,
-    segment_start: np.ndarray,
-    segment_end: np.ndarray,
-=======
     field: str,
->>>>>>> 99a0a354
     observer: np.ndarray,
     current: np.ndarray,
     segment_start: np.ndarray,

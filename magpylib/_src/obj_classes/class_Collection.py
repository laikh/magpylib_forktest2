--- conflicted
+++ resolved
@@ -30,13 +30,8 @@
         if show_type:
             tag += " "
         label = getattr(getattr(obj, "style", None), "label", None)
-<<<<<<< HEAD
-        if not label:
-            label = "nolabel" if show_type else f"{obj._object_type}"
-=======
         if label is None:
             label = "nolabel" if show_type else f"{type(obj).__name__}"
->>>>>>> 395e8052
         tag += label
 
     if show_id:

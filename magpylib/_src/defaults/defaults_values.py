"""Package level config defaults"""

DEFAULTS = {
    "display": {
        "autosizefactor": 10,
        "animation": {
            "fps": 20,
            "maxfps": 30,
            "maxframes": 200,
            "time": 5,
            "slider": True,
        },
        "backend": "auto",
        "colorsequence": (
            "#2E91E5",
            "#E15F99",
            "#1CA71C",
            "#FB0D0D",
            "#DA16FF",
            "#B68100",
            "#750D86",
            "#EB663B",
            "#511CFB",
            "#00A08B",
            "#FB00D1",
            "#FC0080",
            "#B2828D",
            "#6C7C32",
            "#778AAE",
            "#862A16",
            "#A777F1",
            "#620042",
            "#1616A7",
            "#DA60CA",
            "#6C4516",
            "#0D2A63",
            "#AF0038",
            "#222A2A",
        ),
        "style": {
            "base": {
                "path": {
                    "line": {"width": 1, "style": "solid", "color": None},
                    "marker": {"size": 2, "symbol": "o", "color": None},
                    "show": True,
                    "frames": None,
                    "numbering": False,
                },
                "description": {"show": True, "text": None},
                "opacity": 1,
                "model3d": {"showdefault": True, "data": []},
                "color": None,
            },
            "magnet": {
                "magnetization": {
                    "show": True,
                    "size": 1,
                    "color": {
                        "north": "#E71111",
                        "middle": "#DDDDDD",
                        "south": "#00B050",
                        "transition": 0.2,
                        "mode": "tricolor",
                    },
                    "mode": "auto",
                }
            },
            "current": {"arrow": {"show": True, "size": 1, "width": 2}},
            "sensor": {
                "size": 1,
                "pixel": {"size": 1, "color": None, "symbol": "o"},
                "arrows": {
                    "x": {"color": "red"},
                    "y": {"color": "green"},
                    "z": {"color": "blue"},
                },
            },
            "dipole": {"size": 1, "pivot": "middle"},
            "triangle": {
                "magnetization": {
                    "show": True,
                    "size": 1,
                    "color": {
                        "north": "#E71111",
                        "middle": "#DDDDDD",
                        "south": "#00B050",
                        "transition": 0.2,
                        "mode": "tricolor",
                    },
                    "mode": "auto",
                },
                "orientation": {
                    "show": True,
                    "size": 1,
                    "color": "grey",
                    "offset": 0.9,
                    "symbol": "arrow3d",
                },
            },
            "triangularmesh": {
                "orientation": {
                    "show": False,
                    "size": 1,
                    "color": "grey",
                    "offset": 0.9,
                    "symbol": "arrow3d",
                },
                "mesh": {
                    "grid": {
                        "show": False,
                        "line": {"width": 2, "style": "solid", "color": "black"},
                        "marker": {"size": 1, "symbol": "o", "color": "black"},
                    },
                    "open": {
                        "show": False,
                        "line": {"width": 2, "style": "solid", "color": "cyan"},
                        "marker": {"size": 1, "symbol": "o", "color": "black"},
                    },
                    "disconnected": {
                        "show": False,
                        "line": {"width": 2, "style": "solid", "color": "black"},
                        "marker": {"size": 5, "symbol": "o", "color": "black"},
                        "colorsequence": (
                            "red",
                            "blue",
                            "green",
                            "cyan",
                            "magenta",
                            "yellow",
                        ),
                    },
<<<<<<< HEAD
                    "selfintersecting": {
                        "show": False,
                        "line": {"width": 2, "style": "solid", "color": "magenta"},
                        "marker": {"size": 1, "symbol": "o", "color": "black"},
                    },
=======
>>>>>>> db82c1c4
                },
            },
            "markers": {"marker": {"size": 2, "color": "grey", "symbol": "x"}},
        },
    },
}<|MERGE_RESOLUTION|>--- conflicted
+++ resolved
@@ -129,14 +129,11 @@
                             "yellow",
                         ),
                     },
-<<<<<<< HEAD
                     "selfintersecting": {
                         "show": False,
                         "line": {"width": 2, "style": "solid", "color": "magenta"},
                         "marker": {"size": 1, "symbol": "o", "color": "black"},
                     },
-=======
->>>>>>> db82c1c4
                 },
             },
             "markers": {"marker": {"size": 2, "color": "grey", "symbol": "x"}},

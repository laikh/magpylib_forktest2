--- conflicted
+++ resolved
@@ -298,10 +298,6 @@
 
     assert B1.shape == B2.shape
 
-<<<<<<< HEAD
-=======
-
->>>>>>> f436931b
 def test_pixel_agg():
     """test pixel aggregator"""
     src1 = magpy.magnet.Cuboid((0,0,1000),(1,1,1)).move([[1,0,0]])
@@ -309,11 +305,6 @@
     sens2 = sens1.copy(position=(0,0,2), style_label='sens2 pixel(4,5)')
     sens3 = sens1.copy(position=(0,0,3), style_label='sens3 pixel(4,5)')
     sens_col = magpy.Collection(sens1, sens2, sens3)
-<<<<<<< HEAD
-    sources = src1,
-    sensors = sens_col,
-=======
->>>>>>> f436931b
 
     B1 = magpy.getB(src1, sens_col, squeeze=False, pixel_agg=None)
     np.testing.assert_array_equal(B1.shape, (1, 2, 3, 4, 5, 3))
@@ -348,12 +339,6 @@
     with pytest.raises(MagpylibBadUserInput):
         magpy.getB(src1, sens_col2, pixel_agg=None)
 
-<<<<<<< HEAD
-    # bad pixexl_agg argument
-    with pytest.raises(MagpylibBadUserInput):
-        magpy.getB(src1, sens_col2, pixel_agg='bad_aggregator')
-
-=======
     # bad pixel_agg numpy reference
     with pytest.raises(AttributeError):
         magpy.getB(src1, sens_col2, pixel_agg='bad_aggregator')
@@ -362,7 +347,6 @@
     with pytest.raises(AttributeError):
         magpy.getB(src1, sens_col2, pixel_agg='array')
 
->>>>>>> f436931b
     B1 = magpy.getB(src1, sens_col1, squeeze=False, pixel_agg='max')
     np.testing.assert_array_equal(B1.shape, (1, 2, 3, 1, 3))
 
@@ -389,9 +373,6 @@
         B_by_sens_agg_2.append(B)
     B_by_sens_agg_2 = np.concatenate(B_by_sens_agg_2, axis=2)
 
-<<<<<<< HEAD
-    np.testing.assert_allclose(B_by_sens_agg_1, B_by_sens_agg_2)
-=======
     np.testing.assert_allclose(B_by_sens_agg_1, B_by_sens_agg_2)
 
 
@@ -449,5 +430,4 @@
                     np.squeeze(np.tile(B1, (src_sh, 5, obs_sh, 1))),
                     rtol=1e-5,
                     atol=1e-8
-                )
->>>>>>> f436931b
+                )